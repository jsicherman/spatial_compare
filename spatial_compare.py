import anndata as ad
import inspect
from matplotlib import pyplot as plt
import numpy as np
import pandas as pd
import scanpy as sc
import seaborn as sns
from scipy import sparse
from scipy.spatial import cKDTree
from pathlib import Path
import plotly.graph_objs as go
from matplotlib.ticker import FormatStrFormatter
import warnings


DEFAULT_DATA_NAMES=["Data 0", "Data 1"]

          

class SpatialCompare():
    """
    A class for comparing spatial data between two AnnData objects.

    Parameters:
    ----------
    ad_0 : AnnData
        The first AnnData object to compare.
    ad_1 : AnnData
        The second AnnData object to compare.
    data_names : list, optional
        A list of names for the two datasets, by default "Data 0" and "Data 1"
    obsm_key : str, optional
        The key for the spatial data in the `obsm` attribute of the AnnData objects, by default "spatial_cirro_grid".
    category : str, optional
        The category to compare in the `obs` attribute of the AnnData objects, by default "subclass".

    Attributes:
    ----------
    ad_0 : AnnData
        The first AnnData object.
    ad_1 : AnnData
        The second AnnData object.
    obsm_key : str
        The key for the spatial data in the `obsm` attribute.
    category : str
        The category to compare in the `obs` attribute.
    shared_genes : list
        The list of genes that are shared between the two datasets.
    can_compare : bool
        A flag indicating if the datasets can be compared.
    data_names : list
        A list of names for the two datasets.
    spatial_compare_results : None or dict
        The results of the spatial comparison.

    Methods:
    -------
    set_category(category)
        Set the category to compare.
    spatial_plot(plot_legend=True, min_cells_to_plot=10, decimate_for_spatial_plot=1, figsize=[20,10], category_values=[])
        Plot the spatial data for the two datasets.
    de_novo_cluster(plot_stuff=False, correspondence_level="leiden_1")
        Perform de novo clustering on the two datasets.
    find_matched_groups(n_top_groups=100, n_shared_groups=30, min_n_cells=100, category_values=[], exclude_group_string="zzzzzzzzzzzzzzz", plot_stuff=False, figsize=[10,10])
        Find matched groups between the two datasets.
    compare_expression(category_values=[], plot_stuff=False, min_mean_expression=.2, min_genes_to_compare=5, min_cells=10)
        Compare gene expression between the two datasets.

    """

    def __init__(self, ad_0:ad.AnnData, ad_1:ad.AnnData, data_names=DEFAULT_DATA_NAMES, obsm_key="spatial_cirro_grid", category="subclass"):
        """
        Initialize the SpatialCompare object.

        Parameters:
        ----------
        ad_0 : AnnData
            The first AnnData object to compare.
        ad_1 : AnnData
            The second AnnData object to compare.
        data_names : list, optional
            A list of names for the two datasets, by default DEFAULT_DATA_NAMES.
        obsm_key : str, optional
            The key for the spatial data in the `obsm` attribute of the AnnData objects, by default "spatial_cirro_grid".
        category : str, optional
            The category to compare in the `obs` attribute of the AnnData objects, by default "subclass".
        """
        # implementation details...
class SpatialCompare():
    def __init__(self, ad_0:ad.AnnData, ad_1:ad.AnnData, 
                data_names=DEFAULT_DATA_NAMES,
                obsm_key="spatial_cirro_grid", 
                category="subclass",
                ):
        
        
        # validate self.ad_0 and self.ad_1:
        if not isinstance(ad_0, ad.AnnData) or not isinstance(ad_1, ad.AnnData):
            raise ValueError("ad_0 and self.ad_1 must be AnnData objects")
        
        self.ad_0 = ad_0
        self.ad_1 = ad_1
       
        # make sure both AnnData objects have raw counts in X:          


        #validate spatial key in obsm
        if obsm_key not in self.ad_0.obsm.keys() or obsm_key not in self.ad_1.obsm.keys():
            raise ValueError(" obsm key "+obsm_key+" is not in both input AnnData objects")    
        
        self.obsm_key = obsm_key

        #vaidate category in obs:

        if category not in self.ad_0.obs.columns or category not in self.ad_1.obs.columns:
            self.category = None
            self.can_compare = False
            warnings.warn("category "+category+" is not in both input AnnData objects")
        
        self.category = category 



        for adobj in [self.ad_0, self.ad_1]:
            if "gene" not in adobj.var.columns:
                adobj.var["gene"]=adobj.var.index


        # identify the intersection of genes between the 2 datasets:
        self.shared_genes = list(set(self.ad_0.var.index)&set(self.ad_1.var.index))
        print("input anndata objects have "+str(len(self.shared_genes))+ " shared genes")




        self.can_compare = True

        self.data_names = data_names

        self.spatial_compare_results = None


    def set_category(self, category):
        if category not in self.ad_0.obs.columns or category not in self.ad_1.obs.columns:
            self.category = None
            self.can_compare = False
            raise Warning("category "+category+" is not in both input AnnData objects") 
        
        self.category = category 
        self.can_compare = True

    def spatial_plot(self, plot_legend=True,min_cells_to_plot = 10, decimate_for_spatial_plot=1,figsize=[20,10], category_values=[]):

        plt.figure(figsize=figsize)
        all_category_values = set(self.ad_0.obs[self.category].unique()) | set(self.ad_1.obs[self.category].unique()) 
        if len(category_values)==0:
            category_values = all_category_values

        for c in category_values:
            plt.subplot(1,2,1)
            plt.title(self.data_names[0])
            if np.sum(self.ad_0.obs[self.category]==c)>min_cells_to_plot:
                label = c+": "+str(np.sum(self.ad_0.obs[self.category]==c))
            else:
                label = None

            plt.plot(self.ad_0.obsm[self.obsm_key][self.ad_0.obs[self.category]==c,0][::decimate_for_spatial_plot], 
                 self.ad_0.obsm[self.obsm_key][self.ad_0.obs[self.category]==c,1][::decimate_for_spatial_plot],'.',
                     label = label, markersize=.5)
            plt.axis('equal')
            if plot_legend:
                plt.legend(markerscale=5)
            plt.subplot(1,2,2)
            plt.title(self.data_names[1])
            if np.sum(self.ad_1.obs[self.category]==c)>min_cells_to_plot:
                label = c+": "+str(np.sum(self.ad_1.obs[self.category]==c))
            else:
                label = None
            plt.plot(self.ad_1.obsm[self.obsm_key][self.ad_1.obs[self.category]==c,0][::decimate_for_spatial_plot], 
                 self.ad_1.obsm[self.obsm_key][self.ad_1.obs[self.category]==c,1][::decimate_for_spatial_plot],'.',
                     label = label, markersize=.5)
            plt.axis('equal')
            if plot_legend:
                plt.legend(markerscale=5)

    def de_novo_cluster(self, plot_stuff=False, correspondence_level = "leiden_1"):
        self.ad_0 = filter_and_cluster_twice(self.ad_0, plot_stuff=plot_stuff)
        self.ad_1 = filter_and_cluster_twice(self.ad_1, plot_stuff=plot_stuff)
        find_best_match_groups(self.ad_0,self.ad_1,group_names=[correspondence_level,correspondence_level])
        self.can_compare = True
        self.category = "matched_leiden_clusters"
        return True



    def find_matched_groups(self,
                        n_top_groups=100, 
                        n_shared_groups=30,
                        min_n_cells=100,
                        category_values=[],
                        exclude_group_string="zzzzzzzzzzzzzzz",
                        plot_stuff=False, figsize=[10,10]):

        sorted_counts={}
        _other_columns = [[c for c in self.ad_0.obs.columns if c!=self.category][0],[c for c in self.ad_1.obs.columns if c!=self.category][0]]

        for ii,df in enumerate([self.ad_0.obs,self.ad_1.obs]):    
            sorted_counts[ii] = df.loc[:,[self.category,_other_columns[ii]]].groupby(self.category,observed=True).count().sort_values(_other_columns[ii], ascending=False)
            
        in_top_N_0 = sorted_counts[0].loc[[c for c in sorted_counts[0].index if exclude_group_string not in c],:].head(n_top_groups)
        in_top_N_1 = sorted_counts[1].loc[[c for c in sorted_counts[1].index if exclude_group_string not in c],:].head(n_top_groups)
        
        if len(category_values)>0:
            in_top_N_0 = in_top_N_0.loc[in_top_N_0.index.isin(category_values),:]
            in_top_N_1 = in_top_N_1.loc[in_top_N_1.index.isin(category_values),:]


        shared_top=list(in_top_N_0.loc[in_top_N_0.index.isin(in_top_N_1.index),:].index)
        
        if len(shared_top) > n_shared_groups:
            shared_top = shared_top[:n_shared_groups+1]
        
        prop_corr = np.corrcoef( in_top_N_0.loc[shared_top,:][_other_columns[0]],in_top_N_1.loc[shared_top,:][_other_columns[1]])[1][0]
        
        if plot_stuff:
                plt.figure(figsize=figsize)
                plt.loglog(in_top_N_0.loc[shared_top,:][_other_columns[0]],in_top_N_1.loc[shared_top,:][_other_columns[1]],'.')
                for g in shared_top:
                    # long names are annoying to read
                    if len(g)<50:
                        plt.text(in_top_N_0.loc[g,:][_other_columns[0]],in_top_N_1.loc[g,:][_other_columns[1]], g)
                plt.xlabel(self.data_names[0])
                plt.ylabel(self.data_names[1])
                plt.title("cell type abundances\n correlation = "+str(prop_corr)[:6])
                plt.plot([np.min(in_top_N_0.loc[shared_top,:][_other_columns[0]]),np.max(in_top_N_0.loc[shared_top,:][_other_columns[0]])],
                        [np.min(in_top_N_0.loc[shared_top,:][_other_columns[0]]),np.max(in_top_N_0.loc[shared_top,:][_other_columns[0]])],'--')
                        
                plt.axis('equal')
        return {"category_top_values":shared_top,
                "category":self.category,
                "proportion_correlation":prop_corr,
            "n0":in_top_N_0,
            "n1":in_top_N_1}

    
    def compare_expression(self, category_values=[], plot_stuff=False,
                      min_mean_expression=.2,
                      min_genes_to_compare =5, min_cells = 10):
        # group cells
        if len(category_values)==0:
            raise ValueError("please supply a list of values for the category "+self.category)

 
        category_records=[]
        gene_ratio_dfs = {}
        for category_value in category_values:
            group_mask_0 = self.ad_0.obs[self.category]==category_value
            group_mask_1 = self.ad_1.obs[self.category]==category_value
            
            
            if np.sum(group_mask_0)< min_cells or np.sum(group_mask_1)< min_cells:
                print("at least 1 input has less than "+str(min_cells)+" cells in "+self.category+" == "+category_value)
                continue

            means_0 = np.array(np.mean(self.ad_0[group_mask_0, self.ad_0.var.index.isin(self.shared_genes)].X,axis=0)).flatten()
            means_1 = np.array(np.mean(self.ad_1[group_mask_1, self.ad_1.var.index.isin(self.shared_genes)].X,axis=0)).flatten()
            means_0_gt_min = np.nonzero(means_0>min_mean_expression)[0]
            means_1_gt_min = np.nonzero(means_1>min_mean_expression)[0]
            above_means0 = self.ad_0.var[self.ad_0.var.index.isin(self.shared_genes)].iloc[means_0_gt_min]
            above_means1 = self.ad_1.var[self.ad_1.var.index.isin(self.shared_genes)].iloc[means_1_gt_min]
            shared_above_mean = [g for g in above_means1.index if g in above_means0.index]
            if len(shared_above_mean)<min_genes_to_compare:
                print( self.category+" "+category_value+" has less than "+str(min_genes_to_compare)+"\n shared genes above minimum mean = "+str(min_mean_expression))
                continue
            
            means_0 = np.array(np.mean(self.ad_0[group_mask_0, shared_above_mean].X,axis=0)).flatten()
            means_1 = np.array(np.mean(self.ad_1[group_mask_1, shared_above_mean].X,axis=0)).flatten()
            shared_genes = shared_above_mean
            p_coef = np.polynomial.Polynomial.fit(means_0,means_1,1).convert().coef
            category_records.append({self.category:category_value,
                                    "slope":p_coef[1],
                                    "mean_ratio": np.mean(means_1/means_0),
                                    "correlation":np.corrcoef(means_0,means_1)[0][1],
                                    "n_cells_0": np.sum(group_mask_0),
                                    "n_cells_1":np.sum(group_mask_1),
                                    "total_count_ratio": np.sum(self.ad_1[group_mask_1, shared_genes].X)/np.sum(self.ad_0[group_mask_0, shared_genes].X)
                                    })
            
            gene_ratio_dfs[category_value] = pd.DataFrame(means_1/means_0,columns=[self.data_names[1]+" / "+self.data_names[0]+" ratio"], index = shared_genes)
            
            if plot_stuff:
                plt.figure(figsize=[10,10])
                plt.title(self.category+": "+category_value+"\nmean counts per cell\ncorrelation: "+str(category_records[-1]["correlation"])[:4]+" mean ratio: "+str(category_records[-1]["mean_ratio"])[:4])
                low_expression = np.logical_and(means_0<1.0,means_1<1.0)
                plt.loglog(means_0[low_expression],means_1[low_expression],'.', color = [.5,0.5,0.5])
                plt.loglog(means_0[np.logical_not(low_expression)],means_1[np.logical_not(low_expression)],'.')

                plt.xlabel(self.data_names[0]+", N = "+str(np.sum(group_mask_0)))
                plt.ylabel(self.data_names[1]+", N = "+str(np.sum(group_mask_1)))

                
                for g in shared_genes:
                    if (means_0[np.nonzero(np.array(shared_genes)==g)]==0 or 
                            means_1[np.nonzero(np.array(shared_genes)==g)]==0) or low_expression[np.array(shared_genes)==g]:
                        continue
                    plt.text(means_0[np.nonzero(np.array(shared_genes)==g)]
                            ,means_1[np.nonzero(np.array(shared_genes)==g)], g, fontsize=10)
                plt.plot([np.min(means_0), np.max(means_0)], 
                        [np.min(means_0), np.max(means_0)],'--')
        print(gene_ratio_dfs.keys())
        if len(gene_ratio_dfs.keys())>0:
            
            gene_ratio_df = pd.concat(gene_ratio_dfs,axis=1)
        else:
            gene_ratio_df = None
        return {"data_names":self.data_names,
                "category_results":pd.DataFrame.from_records(category_records),
                "gene_ratio_dataframe":gene_ratio_df}

    def plot_detection_ratio(self,gene_ratio_dataframe, figsize=[15,15]):
        
        detection_ratio_plots(gene_ratio_dataframe,
                              data_names=self.data_names, figsize=figsize)

 

    def spatial_compare(self, **kwargs):

        if "category" in kwargs.keys():
            self.set_category(kwargs["category"])


        if not self.can_compare:
            raise ValueError("cannot compare AnnData objects without a category.\n run de novo clustering or supply a category with set_category()")
        

        fmr_kwargs = {key:kwargs[key] for key in inspect.signature(SpatialCompare.find_matched_groups).parameters.keys() if key in kwargs.keys()}
        ce_kwargs = {key:kwargs[key] for key in inspect.signature(SpatialCompare.compare_expression).parameters.keys()if key in kwargs.keys() and key != "category_values"}

        match_results = self.find_matched_groups(
                                        **fmr_kwargs)


        expression_results = self.compare_expression(
                       category_values=match_results["category_top_values"],
                       **ce_kwargs
                      )
        match_results["expression_results"] = expression_results
        return match_results

    def run_and_plot(self, **kwargs):
        if "category" in kwargs.keys():
            self.set_category(kwargs["category"])
    
        self.spatial_plot()
        self.spatial_compare_results = self.spatial_compare(plot_stuff=True, **kwargs)
        self.plot_detection_ratio(self.spatial_compare_results["expression_results"]["gene_ratio_dataframe"],figsize=[30,20])
        return True

    def collect_mutual_match_and_doublets(self, bc, save = True, nn_dist = 2.5, reuse_saved= True, savepath=None, min_transcripts=40):
        """
        Runs all relevant functions in required order, generating dataframe summarizing comparisons between two segmentations for a single section.
        INPUTS
        bc: unique identifier for section segmentation comparison was run on. String.
        seg_name_a, seg_name_b: names of segmentations to be compared, string
        save: whether to save the intermediate and final results. Bool, default true
        nn_dist: distance cutoff for identifying likely same cell between segmentations. float, default 2.5 (um)
        min_transcripts: minimum number of transcripts needed to define a cell too low quality to be considered for mapping
        savepath: path to which you'd like to save your results. Required if using anndata objects and save = True, otherwise defaults to seg_b_path
        OUTPUTS:
        seg_comp_df: dataframe with unique index describing cell spatial locations (x and y), segmentation identifier, low quality cell identifier, mutual matches, and putative doublets. 
        """
        
        if not savepath:
            savepath=seg_b_path
        #grab base comparison df
        seg_comp_df = get_segmentation_data(bc, self.ad_0, self.ad_1, self.data_names[0], self.data_names[1], save, savepath, reuse_saved, min_transcripts)
        
        #mutual matches with both segmentations filtered
        dfa = seg_comp_df[(seg_comp_df['source']==self.data_names[0])&(seg_comp_df['low_quality_cells']==False)]
        dfb = seg_comp_df[(seg_comp_df['source']==self.data_names[1])&(seg_comp_df['low_quality_cells']==False)]
        col_name_both_filt = 'match_'+self.data_names[0]+'_filt_'+self.data_names[1]+'_filt'
        seg_comp_df[col_name_both_filt] = seg_comp_df.index.map(get_mutual_matches(dfa, dfb, nn_dist)) #filt both
        
        #mutual matches with seg a filtered only
        dfa = seg_comp_df[(seg_comp_df['source']==self.data_names[0])&(seg_comp_df['low_quality_cells']==False)]
        dfb = seg_comp_df[seg_comp_df['source']==self.data_names[1]]
        col_name_afilt = 'match_'+self.data_names[0]+'_filt_'+self.data_names[1]+'_unfilt'
        seg_comp_df[col_name_afilt] = seg_comp_df.index.map(get_mutual_matches(dfa, dfb, nn_dist)) #a filt only
        
        #mutual matches with seg b filtered only
        dfa = seg_comp_df[seg_comp_df['source']==self.data_names[0]]
        dfb = seg_comp_df[(seg_comp_df['source']==self.data_names[1])&(seg_comp_df['low_quality_cells']==False)]
        col_name_bfilt = 'match_'+self.data_names[0]+'_unfilt_'+self.data_names[1]+'_filt'
        seg_comp_df[col_name_bfilt] = seg_comp_df.index.map(get_mutual_matches(dfa, dfb, nn_dist)) #b filt only
        
        #save results
        if save:
            seg_comp_df.to_csv(savepath+bc+'_seg_comp_df_'+self.data_names[0]+'_and_'+self.data_names[1]+'_populated.csv', index= True)
            print('Saved to: '+savepath+bc+'_seg_comp_df_'+self.data_names[0]+'_and_'+self.data_names[1]+'_populated.csv')
        return seg_comp_df

    def generate_sankey_diagram(self, seg_comp_df, bc, save=True, savepath='/allen/programs/celltypes/workgroups/hct/emilyg/reseg_project/new_seg/'):
        """
        Creates sankey diagram comparing two segmentation results using segmentation comparison dataframe created by collect_mutual_match_and_doublets function
        INPUTS
            seg_comp_df: dataframe with unique index describing cell spatial locations (x and y), segmentation identifier, low quality cell identifier, mutual matches, and putative doublets. 
            bc: unique identifier for section, used for creating the save name for the dataframe, string.
            save: whether to save the final results. Bool, default true
            savepath: path to which results should be saved, string   
        OUTPUTS
            fig: sankey diagram figure
        """
        nodes_df, unknown_unmatched_cells = create_node_df_sankey(seg_comp_df, bc, save, savepath)
        links_df = create_link_df_sankey(nodes_df, bc, save, savepath)
        # Sankey plot setup
        data_trace = dict(type='sankey',node = dict(line = dict(color = "black",width = 0),
                                                    label =  nodes_df['Label'].dropna(axis=0, how='any'),
                                                    color = nodes_df['Color']
                                                   ),
                          link = dict(
                              source = links_df['Source'].dropna(axis=0, how='any'),
                              target = links_df['Target'].dropna(axis=0, how='any'),
                              value = links_df['Value'].dropna(axis=0, how='any'),
                              color = links_df['Link Color'].dropna(axis=0, how='any'),
                          )
                         )
        
        layout = dict(title = "Cell segmentation comparison human "+bc+' '+self.data_names[0]+' vs '+self.data_names[1], height = 772, font = dict(size = 10))
        fig = go.Figure(dict(data=[data_trace], layout=layout))
        fig.show()
        #save interactive file
        if save:
            fig.write_html(savepath+"/segmentation_comparison_"+bc+"_"+self.data_names[0]+'_'+self.data_names[1]+".html")
        return fig, unknown_unmatched_cells

    def scaling_check(self, seg_comp_df):
        """
        View two sections plotted on same axes, to check for scaling issues
        INPUTS
            seg_comp_df:dataframe with unique index describing cell spatial locations (x and y), segmentation identifier, low quality cell identifier, mutual matches, and putative doublets.
        """
        #overview of both sections plotted on same axes
        fig, ax = plt.subplots()
        filtered_seg_a_df = seg_comp_df[(seg_comp_df['source']==self.data_names[0])&(seg_comp_df['low_quality_cells']==False)]
        filtered_seg_a_df.plot('center_x', 'center_y', kind='scatter', s=.1, label='high quality cells '+self.data_names[0], 
                               ax=ax, color='blue', alpha=0.5)
        filtered_seg_b_df = seg_comp_df[(seg_comp_df['source']==self.data_names[1])&(seg_comp_df['low_quality_cells']==False)]
        filtered_seg_b_df.plot('center_x', 'center_y', kind='scatter', s=.3, label='high quality cells '+self.data_names[1], 
                               ax=ax, color='red', alpha=0.5)
        plt.title('Both segmentations, overlaid')
        plt.axis('equal')
    
        #find center of one section to zoom in on
        arr = filtered_seg_a_df[['center_x', 'center_y']].values
        center = [np.mean(arr[:,0]), np.mean(arr[:,1])]
        x_range = [center[0] - center[0]*.05, center[0]+ center[0]*.05]
        y_range = [center[1] - center[1]*.05, center[1]+ center[1]*.05]
        
        #plot same area for both sections
        fig, ax = plt.subplots()
        filtered_seg_a_df = seg_comp_df[(seg_comp_df['source']==self.data_names[0])&(seg_comp_df['low_quality_cells']==False)]
        subs_a = filtered_seg_a_df[(filtered_seg_a_df['center_x'].between(x_range[0], x_range[1]))&(filtered_seg_a_df['center_y'].between(y_range[0], y_range[1]))]
        subs_a.plot('center_x', 'center_y', kind='scatter', s=2, label= self.data_names[0], ax=ax, color='blue', alpha=0.5)
        plt.title('Both segmentations, overlaid')
        filtered_seg_b_df = seg_comp_df[(seg_comp_df['source']==self.data_names[1])&(seg_comp_df['low_quality_cells']==False)]
        subs_b = filtered_seg_b_df[(filtered_seg_b_df['center_x'].between(x_range[0], x_range[1]))&(filtered_seg_b_df['center_y'].between(y_range[0], y_range[1]))]
        subs_b.plot('center_x', 'center_y', kind='scatter', s=10, label=self.data_names[1], ax=ax, facecolors='none', edgecolors='r', alpha=0.5)
        plt.title('Both segmentations, overlaid, zoomed in to center')
        plt.axis('equal')
        return


def filter_and_cluster_twice(input_ad, n_hvgs=2000, 
                       min_max_counts=3,
                       min_transcript_counts=50,
                       n_pcs=[50,20],
                       n_iterations=[1,1], plot_stuff=True):
    """ 
    filter genes and cells, then run 2 rounds of Leiden clustering on an anndata object 
    resulting clusters are named "leiden_XX_YY" where "XX" and "YY" are the numbers of the first and second
    round clusters
    
    this function returns a modified copy of the anndata object with potentially fewer genes and cells!
    """
    
    # switch to array instead of sparse matrix:
    if isinstance(input_ad.X, sparse.csr.csr_matrix):
        input_ad.X = input_ad.X.toarray()

    print("converted to array  ")
    low_detection_genes = input_ad.var.iloc[np.nonzero(np.max(input_ad.X, axis = 0)<=min_max_counts)].gene
    
    # throw out genes if no cells have more than 3 counts
    to_cluster = input_ad[input_ad.obs.transcript_counts>=min_transcript_counts,[g for g in input_ad.var.gene if g not in low_detection_genes]]

    # this is to prevent multiple "leiden" columns from being added to the obs dataframe
    to_cluster.obs = to_cluster.obs.loc[:,[c for c in to_cluster.obs.columns if c not in ["leiden","leiden_0","leiden_1"]]]
    
    
    # Normalizing to median total counts
    print("normalizing total counts")
    sc.pp.normalize_total(to_cluster)
    # Logarithmize the data
    sc.pp.log1p(to_cluster)
    
    sc.pp.highly_variable_genes(to_cluster, n_top_genes=n_hvgs)
    
    sc.tl.pca(to_cluster,n_comps=n_pcs[0])
    
    sc.pp.neighbors(to_cluster)
    
    if plot_stuff:
        sc.tl.umap(to_cluster)
        sc.pl.pca_variance_ratio(to_cluster, n_pcs[0], log=True)
    

    sc.tl.leiden(to_cluster, n_iterations=n_iterations[0])
    to_cluster.obs.rename(columns={"leiden":"leiden_0"},inplace=True)
    
    if plot_stuff:
        sc.pl.umap(to_cluster, color=["leiden_0"],size=2)
    
    # per cluster, repeat PCA and clustering...
    # this duplicates the data! but it's necessary because the scanpy functions would create a copy of the subset anyway(?)
    print("2nd round of clustering")
    all_subs=[]
    for cl in to_cluster.obs.leiden_0.unique():
        subcopy = to_cluster[to_cluster.obs.leiden_0==cl,:].copy()
        print(subcopy.shape)
        sc.tl.pca(subcopy,n_comps=n_pcs[1])    
        sc.pp.neighbors(subcopy)
        sc.tl.leiden(subcopy, n_iterations=n_iterations[1])
        if plot_stuff:
            sc.pl.umap(subcopy, color=["leiden"])
        subcopy.obs["leiden_1"]=["leiden_"+str(cl).zfill(2)+"_"+str(g).zfill(2) for g in subcopy.obs.leiden]

        all_subs.append(subcopy)
    print("concatenating")
    iterative_clusters_ad = ad.concat(all_subs)

    return iterative_clusters_ad



def detection_ratio_plots(gene_ratio_df,data_names=DEFAULT_DATA_NAMES, figsize=[15,15]):
    
    sorted_genes=[str(s) for s in gene_ratio_df.mean(axis=1).sort_values().index.values]
    
    
    plt.figure(figsize=figsize)
    plt.subplot(3,1,1)
    p = sns.boxplot(gene_ratio_df.loc[sorted_genes,:].T, )
    p.set_yscale('log')
    p.set_xlabel("gene",fontsize=20)
    p.set_ylabel("detection ratio\n"+data_names[1]+" / "+data_names[0],fontsize=20)
    ax=plt.gca()
    ax.tick_params(axis='x',labelrotation=45, labelsize=10)
    ax.tick_params(axis='y',labelsize=20, which="major")
    ax.tick_params(axis='y',labelsize=10, which="minor")

    ax.yaxis.set_minor_formatter(FormatStrFormatter("%.1f"))
    plt.plot(ax.get_xlim(), [1,1],'-')
    
    # sort columns for boxplot based on mean detection ratio:
    sorted_categories = gene_ratio_df.columns[np.argsort(gene_ratio_df.mean(axis=0))]

    plt.subplot(3,1,2)
    ax =sns.boxplot(gene_ratio_df.loc[:,sorted_categories])
    plt.ylabel("transcript detection ratio "+data_names[1]+" / "+data_names[0])
    ax.set_xticks(ax.get_xticks(), ax.get_xticklabels(), rotation=45, ha='right')
    plt.plot(ax.get_xlim(), [1,1])

    plt.subplot(3,1,3)
    h = plt.hist(np.log10(gene_ratio_df.values.ravel()), bins =100)
    median_ratio = np.nanmedian(gene_ratio_df.values.ravel())
    mean_ratio = np.nanmean(gene_ratio_df.values.ravel())
    plt.plot(np.log10(median_ratio)*np.ones([2]),[0,1.1*h[0].max()], label = "median ratio "+data_names[1]+" / "+data_names[0]+" : "+str(median_ratio )[:5])
    plt.plot(np.log10(mean_ratio)*np.ones([2]),[0,1.1*h[0].max()], label = "mean ratio "+data_names[1]+" / "+data_names[0]+" : "+str(mean_ratio )[:5])
    plt.legend()
    plt.title("ratio of cell segmented counts for shared genes\n "+data_names[1]+" / "+data_names[0], fontsize=20)
    plt.xlabel("log10(counts ratio)",fontsize=20)
    ax=plt.gca()
    ax.tick_params(axis='y',labelsize=12)
    plt.tight_layout()
    
def generate_label_confusion(input_ad,
                             column_pairs=[["iterative_subclass","subclass_name"],
                                           ["iterative_leiden","supertype_name"],
                                           ["iterative_leiden","subclass_name"]]):
    
    # identifies fraction correctly matching labels in pairs of columns supplied by user in `column_pairs`
    
    
    column_pair_results = []
    for column_pair in column_pairs:
        row_dfs = []
        for g in input_ad.obs[column_pairs[0][0]].unique():
            g_df = input_ad.obs.loc[input_ad.obs[column_pairs[0][0]]==g,column_pairs[0]].groupby(column_pairs[0][1],observed=False).count()
            g_df.rename(columns={column_pairs[0][0]:column_pairs[0][0]+"_"+g},inplace=True)
            row_dfs.append(g_df)
        tdf = pd.concat(row_dfs, axis=1)
        tdf_norm = tdf.copy().astype(float)
        for ii in tdf_norm.index:
            tdf_norm.loc[ii,:] = tdf_norm.loc[ii,:]/tdf_norm.loc[ii,:].sum()
        
        column_pair_results.append(tdf_norm)
        
    return {c_p[0]+"_"+c_p[1]:column_pair_results[ii] for ii, c_p in enumerate(column_pairs)}

def find_best_match_groups(ad0,ad1,group_names=["leiden_1","leiden_1"], in_place=True):

    g_o_m_0 = grouped_obs_mean(ad0, group_names[0])
    g_o_m_1 = grouped_obs_mean(ad1, group_names[1])
    
    # these can have different numbers of clusters and different sets of observed genes. 
    # subset to shared genes for this and deal with non-square correlation matrix
    
    shared_genes = list(g_o_m_0.loc[g_o_m_0.index.isin(g_o_m_1.index),:].index)
    correlation_array = np.corrcoef(pd.concat([g_o_m_0.loc[shared_genes,:], g_o_m_1.loc[shared_genes,:]], axis=1),rowvar=0)
    shape0 = g_o_m_0.loc[shared_genes,:].shape
    shape1 = g_o_m_1.loc[shared_genes,:].shape
    array_01= correlation_array[:shape0[1],shape0[1]:]
    array_10= array_01.T
    
    match_01={r:np.argmax(array_01[r,:]) for r in range(array_01.shape[0])}
    match_10={r:np.argmax(array_10[r,:]) for r in range(array_10.shape[0])}
    
    # find mutual matches:
    mutual_matches={}
    for k in match_01:
        if match_10[match_01[k]] == k:
            mutual_matches.update({k:match_01[k]})
    
    
    INPUT_CLUSTER_NAME = "leiden_0"


    if in_place:
        ad0.obs["matched_"+group_names[0]] = ""
        ad1.obs["matched_"+group_names[0]] = ""
    
        for mm in mutual_matches:
            
            match_mask0 = ad0.obs[INPUT_CLUSTER_NAME]==g_o_m_0.columns[mm]
            ad0.obs.loc[match_mask0,["matched_leiden_clusters"] ] = "matched_leiden_cluster_"+str(mm)
        
            match_mask1 = ad1.obs[INPUT_CLUSTER_NAME]==g_o_m_1.columns[mutual_matches[mm]]
            ad1.obs.loc[match_mask1,["matched_leiden_clusters"] ] = "matched_leiden_cluster_"+str(mm)
    else:
        ad0_out = ad0.copy()
        ad1_out = ad1.copy()
        
        ad0_out.obs["matched_"+group_names[0]] = ""
        ad1_out.obs["matched_"+group_names[0]] = ""
    
        for mm in mutual_matches:
            
            match_mask0 = ad0_out.obs[INPUT_CLUSTER_NAME]==g_o_m_0.columns[mm]
            ad0_out.obs.loc[match_mask0,["matched_"+group_names[0]] ] = "matched_leiden_cluster_"+str(mm)
        
            match_mask1 = ad1_out.obs[INPUT_CLUSTER_NAME]==g_o_m_1.columns[mutual_matches[mm]]
            ad1_out.obs.loc[match_mask1,["matched_"+group_names[0]] ] = "matched_leiden_cluster_"+str(mm)
        return (ad0,ad1)

def grouped_obs_mean(adata, group_key, layer=None, gene_symbols=None):
    if layer is not None:
        getX = lambda x: x.layers[layer]
    else:
        getX = lambda x: x.X
    if gene_symbols is not None:
        new_idx = adata.var[idx]
    else:
        new_idx = adata.var_names

    grouped = adata.obs.groupby(group_key)
    out = pd.DataFrame(
        np.zeros((adata.shape[1], len(grouped)), dtype=np.float64),
        columns=list(grouped.groups.keys()),
        index=adata.var_names
    )

    for group, idx in grouped.indices.items():
        X = getX(adata[idx])
        out[group] = np.ravel(X.mean(axis=0, dtype=np.float64)).tolist()    
        
    return out


def get_column_ordering(df, ordered_rows):

    # function to get sorted columns matched to input ordered rows
    # runs through each entry in `ordered_rows` and adds first non-repeated column from the ranked list to that category
    # repeats until all the columns are done
    # ranking is based on the values in the array, in this case it is the fraction of cells that mapped to each input row
    flat_ordering = []
    empty_columns={r:[] for r in ordered_rows}
    while len(flat_ordering)<df.shape[1]:
        for r in ordered_rows:
            r_columns =[df.columns[rr] for rr in df.loc[r,:].argsort()[::-1] if  not (df.columns[rr] in flat_ordering)]
            if len(r_columns)>0 and len(flat_ordering)<df.shape[1]:
                empty_columns[r].append(r_columns[0])
                flat_ordering.append(r_columns[0])
                
    output=[]
    [output.extend(empty_columns[k]) for k in empty_columns]
    return output

<<<<<<< HEAD
def transcripts_per_cell(cell_x_gene):
    return cell_x_gene.sum(axis=1).to_numpy()

    
def create_seg_comp_df(barcode, seg_name, base_path, min_transcripts):
    """
    Gathers related segmentation results to create descriptive dataframe 
    INPUTS
        barcode: unique identifier, for locating specific segmentation path. String.
        seg name: descriptor of segmentation, i.e. algo name. String.
        base path: path to segmentation results
        min transcripts: minimum number of transcripts needed to define a cell too low quality to be considered for mapping
    OUTPUTS
        seg_df: dataframe with segmentation cell xy locations, low quality cell identifier, and source segmentation ID. index is cell IDs + segmentation identifier string
    """

    seg_path = Path(base_path).joinpath(barcode)
    cell_check = [x for x in seg_path.glob('*.csv') if 'cellpose' in x.stem]
    if cell_check: 
        cxg = pd.read_table(str(seg_path)+'/cellpose-cell-by-gene.csv', index_col=0, sep=',')
        metadata = pd.read_table(str(seg_path)+'/cellpose_metadata.csv', index_col=0, sep=',')
    else:
        cxg = pd.read_table(str(seg_path)+'/cell_by_gene.csv', index_col=0, sep=',')
        meta = ad.read_h5ad(str(seg_path)+'/metadata.h5ad')
        metadata = meta.obs
    
    #assemble seg df with filt cells col, xy cols, and seg name
    high_quality_cells = cxg.index[np.where((transcripts_per_cell(cxg) >= min_transcripts))[0]].astype(str).values.tolist()
    seg_df = metadata[['center_x', 'center_y']].copy()
    seg_df.index = seg_df.index.astype(str)
    seg_df.loc[:, 'source'] = seg_name
    seg_df.loc[:, 'low_quality_cells'] = np.where(seg_df.index.isin(high_quality_cells), False, True)
    seg_df.index= seg_name+'_'+ seg_df.index
    return seg_df


def get_segmentation_data(bc, anndata_a, anndata_b, seg_name_a, seg_name_b, save, savepath, reuse_saved, min_transcripts):
    """
    Loads segmentation data from anndata object
    Inputs:
        bc: unique section identifier, string
        seg_name_a, seg_name_b: names of segmentations to be compared, string
        anndata_path_a, anndata_path_b: path to segmented anndata objects, string
        save: whether to save the intermediary dataframe (useful if running functions individually), bool
        savepath: path to which data should be saved. Defaults to seg_b_path if not specified.
        min_transcripts: minimum number of transcripts needed to define a cell too low quality to be considered for mapping
    RETURNS
        seg_comp_df: dataframe describing cell spatial locations (x and y), segmentation identifier, low quality cell identifier, with unique index
    """
    savepath = savepath+bc+'_seg_comp_df_'+seg_name_a+'_and_'+seg_name_b+'.csv'
    if Path(savepath).exists() and reuse_saved: 
        seg_comp_df = pd.read_csv(savepath, index_col=0)
    else:
        seg_dfs = []
        for i in range(2):
            if i == 0:
                seg_h5ad = anndata_a
                name = seg_name_a
            else:
                seg_h5ad = anndata_b
                name = seg_name_b
            df_cols = ['center_x', 'center_y', 'source']
            #sum across .X to get sum transcripts/cell > 40
            if 'low_quality_cells' not in seg_h5ad.obs.columns.tolist():
                high_quality_cells = [idx for idx, x in enumerate(seg_h5ad.X.sum(axis=1)) if x >= min_transcripts]
                seg_h5ad.obs['low_quality_cells'] = [True]*len(seg_h5ad.obs)
                seg_h5ad.obs.iloc[high_quality_cells, -1] = False
                df_cols.append('low_quality_cells')
            seg_h5ad.obs.loc[:, 'source'] = name
            #save only necessary columns
            if 'center_x' not in seg_h5ad.obs.columns.tolist():
                seg_h5ad.obs['center_x'] = seg_h5ad.obsm['spatial'][:,0]
                seg_h5ad.obs['center_y'] = seg_h5ad.obsm['spatial'][:,1]
            seg_df = seg_h5ad.obs[df_cols] 
            seg_dfs.append(seg_df) 
        seg_comp_df = pd.concat(seg_dfs, axis=0)
        seg_comp_df.index = seg_comp_df.index.astype(str)
    if save:
        seg_comp_df.to_csv(savepath)
    return seg_comp_df


def get_mutual_matches(dfa, dfb, nn_dist): 
    """
    Compare x and y locations using nearest neighbor function of each segmentation result to identify same cells across segmentations
    INPUTS
        dfa, dfb: subset dataframe for each segmentation
        nn_dist: distance cutoff for identifying likely same cell between segmentations. float.
    OUTPUT:
        mutual_match: Dictionary of cell IDs to matched cell ids. Keys are stacked source a and source b cell ids, with values being match from other source (so source a cell id keys have source b cell id values, and vice versa)
    """
    
    #get single nearest neighbor for each
    tree_a = cKDTree(dfa[["center_x", "center_y"]].copy())
    dists_a, inds_a = tree_a.query(dfb[['center_x', 'center_y']].copy(), 1) #gives me index locs for dfa with neighbor dfb
    tree_b = cKDTree(dfb[["center_x", "center_y"]].copy())
    dists_b, inds_b = tree_b.query(dfa[['center_x', 'center_y']].copy(), 1) #vice versa

    #get mutually matching pairs and save (index of seg_comp_df is str)
    match_to_dfb = pd.DataFrame(data =dfa.iloc[inds_a].index.values.tolist(), 
                            index=pd.Index(dfb.index, name='match_dfb_index'), 
                            columns = ['match_dfa_index'])
    match_to_dfb['same_cell'] = np.where(dists_a <= nn_dist, True, False)
    match_to_dfa = pd.DataFrame(data = dfa.index,
                                index=pd.Index(dfb.iloc[inds_b].index.values.tolist(), name='match_dfb_index'),
                                columns = ['match_dfa_index'])
    match_to_dfa['same_cell'] = np.where(dists_b <= nn_dist, True, False)
    mutual_matches = pd.merge(match_to_dfa, match_to_dfb, how='outer')
    mutual_matches = mutual_matches.set_index('match_dfa_index').join(match_to_dfa.reset_index().set_index('match_dfa_index'), how='left', rsuffix='_match')
    mutual_match_dict = mutual_matches[mutual_matches['same_cell']==True].drop(['same_cell', 'same_cell_match'], axis=1).to_dict()
    inv_mutual_match_dict = {v:k for k, v in mutual_match_dict['match_dfb_index'].items()}
    # added union operwtor to dictionaries in 2020 for 3.9+ (pep 584), discussed https://stackoverflow.com/questions/38987/how-do-i-merge-two-dictionaries-in-a-single-expression-in-python
    mutual_matches_stacked = mutual_match_dict['match_dfb_index'] | inv_mutual_match_dict
    return mutual_matches_stacked
                

def create_node_df_sankey(seg_comp_df, barcode, save=True, savepath = '/allen/programs/celltypes/workgroups/hct/emilyg/reseg_project/new_seg/'):
    """
    Dataframe describing each node to be included in sankey diagram. Additionally contains data helpful for generating required links dataframe. 
    INPUTS
        seg_comp_df: dataframe with unique index describing cell spatial locations (x and y), segmentation identifier, low quality cell identifier, mutual matches, and putative doublets. 
        barcode: unique identifier for section, used for creating the save name for the dataframe, string.
        save: whether to save the final results. Bool, default true
        savepath: path to which results should be saved, string
    OUTPUTS
        nodes_df: dataframe containing node label, color, and value for sankey diagram creation, with additional level and source keys for ease of link dataframe creation
    """
    
    color_dict = {seg_comp_df.source.unique().tolist()[0]: 'red', seg_comp_df.source.unique().tolist()[1]:'blue'}
    nodes_df = pd.DataFrame(columns = ['Label','Color', 'Level', 'Source', 'Value']) 
    unknown_unmatched_cells = {}

    for source, g in seg_comp_df.groupby('source'):
        new_rows = []
        low_q_and_match = g.groupby('low_quality_cells').agg('count') # gives me low q t/f counts, and matched. 
        total_cells = low_q_and_match.iloc[:,0].sum()
        nodes_df.loc[len(nodes_df)] = {'Label': 'total <br>'+str(total_cells), 'Color': color_dict[source], 
                                      'Level': 0, 'Source':source, 'Value': total_cells}
        #low and normal quality cells
        nodes_df.loc[len(nodes_df)] = {'Label': 'low quality cells <br>'+str(low_q_and_match.iloc[1, 1]),'Color': color_dict[source], 
                                      'Level': 1, 'Source':source, 'Value': low_q_and_match.iloc[1, 1]}
        nodes_df.loc[len(nodes_df)] = {'Label': 'normal quality cells <br>'+str(low_q_and_match.iloc[0, 1]),'Color': color_dict[source], 
                                      'Level': 1, 'Source':source, 'Value': low_q_and_match.iloc[0, 1]}
        #matched and unmatched cells
        #because row 1 in agg is false only! so false x low (normal) and false x match (unmatch!)
        matched_cells = low_q_and_match.iloc[0,1] - low_q_and_match.iloc[0,3] 
        nodes_df.loc[len(nodes_df)] = {'Label': 'matched cells <br>'+str(matched_cells),'Color': color_dict[source], 
                                      'Level': 2, 'Source':source, 'Value': matched_cells}
        nodes_df.loc[len(nodes_df)] = {'Label': 'unmatched cells <br>'+str(low_q_and_match.iloc[0, 3]),'Color': color_dict[source], 
                                      'Level': 2, 'Source':source, 'Value': low_q_and_match.iloc[0, 3]}
        #raise flag if too few cells matched, may indicate scaling issue
        if matched_cells <= (.1*len(g)): 
            raise ValueError('The number of matched cells is less than 1% of total cells present. Please check your inputs for potential scaling issues.')
        
        rem_col_names = [x for x in g.columns[5:] if source+'_unfilt' not in x] #get remaining columns 
        #pulling this to access unknown unmatched cells easily later
        high_q_df = g[g[g.columns.tolist()[3]] == False]
        unmatched_df = high_q_df[high_q_df[g.columns.tolist()[4]].isna() == False]
        rem_col_df = unmatched_df.loc[:, rem_col_names] 
        rem_col_counts= rem_col_df.isna().value_counts().reset_index()
        name = ' '.join(rem_col_names[0].split('_'))+ '<br>'
        fcounts = rem_col_counts[rem_col_counts[rem_col_names[0]]==False]['count'].values.tolist()[0]
        nodes_df.loc[len(nodes_df)] = {'Label': name+str(fcounts),'Color': color_dict[source], 
                                          'Level': 3, 'Source':source, 'Value': fcounts} 
        # remaining unmatched cells (known or unknown)
        if len(rem_col_counts) > 1:
            rem_unmatched_cells = rem_col_counts[rem_col_counts[rem_col_names[0]]==True]['count'].values.tolist()[0]
            unknown_unmatched_cells[source] = rem_col_df[rem_col_df[rem_col_names[0]].isna()==True].index.values.tolist()
            name = ' '.join(rem_col_names[-1].split('_'))
            nodes_df.loc[len(nodes_df)] = {'Label': name+str(rem_unmatched_cells),'Color': color_dict[source], 
                                'Level': 3, 'Source':source, 'Value': rem_unmatched_cells}
    if save:
        nodes_df.to_csv(savepath+'/sankey_nodes_df'+barcode+'.csv')
    return nodes_df, unknown_unmatched_cells


def create_link_df_sankey(nodes_df, barcode, save=True, savepath='/allen/programs/celltypes/workgroups/hct/emilyg/reseg_project/new_seg/'):
    """
    Generates links dataframe from nodes dataframe, connecting relevant nodes to one another and ensuring distinct segmentations are separated. 
    INPUTS
        nodes_df: dataframe containing information on each node for sankey diagram.
        barcode: unique identifier for section, used for creating the save name for the dataframe, string.
        save: whether to save the final results. Bool, default true
        savepath: path to which results should be saved, string
    OUTPUTS
        links_df: dataframe containing source, target, value, and colors for sankey diagram creation
    """
    
    link_color_dict = {'red': 'rgb(205, 209, 228)', 'blue': 'rgb(205, 209, 228)'} 
    links_df = pd.DataFrame(columns=['Source', 'Target', 'Value', 'Link Color'])
    for i, row in nodes_df.iterrows():
        if 'total' in row.Label:
            continue #skip 0 since all comes from zero
        else: 
            target = i
            value = row['Value']
            source = nodes_df[(nodes_df['Level']==row['Level']-1) & (nodes_df['Source']==row['Source'])].index.values.tolist()
            if len(source)> 1 and row['Level'] != 3:
                source = [i for i, x in nodes_df.iloc[source, :].iterrows() if 'un' not in x['Label'] if 'low' not in x['Label']][0]
            elif len(source)> 1 and row['Level'] == 3:
                source = [i for i, x in nodes_df.iloc[source, :].iterrows() if 'un' in x['Label']][0]
            else:
                source = source[0]
            prev_row = nodes_df.iloc[source, :]
            link_color = link_color_dict[prev_row['Color']] 
            links_df.loc[len(links_df)] = {'Source':source, 'Target': target, 'Value': value, 'Link Color': link_color}
    
    #special case: matched cells should have same name, new source, new color
    matched_cell_rows = nodes_df[(nodes_df['Label'].str.contains('matched cells'))&(~nodes_df['Label'].str.contains('un'))]
    matched_cell_val = matched_cell_rows['Value'].values.tolist()[0]
    nodes_df.loc[len(nodes_df)]= {'Label': 'matched cells <br> '+ str(matched_cell_val), 'Color': 'violet', 
                                  'Level': matched_cell_rows['Level'].values.tolist()[0], 'Source': 'Both', 'Value': matched_cell_val}
    #find matched col for both in nodes_df, then find rows with those IDS in links df and connect them
    update_idxs = links_df[links_df['Target'].isin(matched_cell_rows.index.values.tolist())].index.values.tolist()
    links_df.loc[update_idxs, 'Target'] = [nodes_df[nodes_df['Source']=='Both'].index.values] * len(update_idxs)
    if save:
        links_df.to_csv(savepath+'/sankey_links_df.csv')
    return links_df
=======



def spatial_detection_scores(reference: pd.DataFrame, query: pd.DataFrame,
                              plot_stuff=True,query_name: str="query data",comparison_column="transcript_counts",
                              category = "supercluster_name",
                              n_bins = 50, in_place=True, non_spatial = False):
    """
    Calculate and plot spatial detection scores for query data compared to reference data.
    
    Parameters:
        reference (pd.DataFrame): The reference data.
        query (pd.DataFrame): The query data.
        plot_stuff (bool, optional): Whether to plot the results. Defaults to True.
        query_name (str, optional): The name of the query data. Defaults to "query data".
        category (str, optional): The category column to compare. Defaults to "supercluster_name".
        n_bins (int, optional): The number of bins for spatial grouping. Defaults to 50.
        in_place (bool, optional): Whether to modify the query data in place. Defaults to True.
        non_spatial (bool, optional): Whether to compare to an ungrouped mean/std. Defaults to False.

    Returns:
        dict: A dictionary containing the bin image, extent, query data, and reference data (if in_place is False).
    """
    # code goes here

    if category not in reference.columns or category not in query.columns:
        raise ValueError("category "+category+" not in reference and query inputs")


    shared_category_values = list(set(reference[category].unique())& set(query[category].unique()))
    if (len(shared_category_values)<query[category].unique().shape[0] or 
        len(shared_category_values)<reference[category].unique().shape[0]):
        in_place=False
    
    
    if in_place:
        s2 = query.loc[query[category].isin(shared_category_values),:]
        s1 = reference.loc[reference[category].isin(shared_category_values),:]
    else:
        s2 = query.loc[query[category].isin(shared_category_values),:].copy()
        s1 = reference.loc[reference[category].isin(shared_category_values),:].copy()





    means=s1.groupby(category, observed=True)[comparison_column].mean()
    stds = s1.groupby(category, observed=True)[comparison_column].std()

    # if you want to compare to an ungrouped mean/std, try this:
    if non_spatial:
        means[:] = means.mean()
        stds[:] = stds.mean()
    

    s2["detection_relative_z_score"]=0.
    s2["detection_difference"]=0.
    s2["detection_ratio"]=0.

    for c,gb in s2.groupby(category, observed=True):
        if c not in shared_category_values:
            continue

        s2.loc[s2[category]==c,["detection_relative_z_score"]] = ( (s2.loc[s2[category]==c,[comparison_column]] - means[c])/stds[c]).values
        s2.loc[s2[category]==c,["detection_difference"]]=  (s2.loc[s2[category]==c,[comparison_column]] - means[c]).values
        s2.loc[s2[category]==c,["log_10_detection_ratio"]]=  np.log10((s2.loc[s2[category]==c,[comparison_column]] / means[c]).values)
    
    
    s2["xy_bucket"] = list(zip(pd.cut(s2.x_centroid, n_bins, labels=list(range(n_bins))),
                                   pd.cut(s2.y_centroid, n_bins, labels=list(range(n_bins)))))
    
    binx = s2.groupby("xy_bucket").x_centroid.mean()
    biny = s2.groupby("xy_bucket").y_centroid.mean()
    
    z_score = s2.groupby("xy_bucket").detection_relative_z_score.mean()
    difference = s2.groupby("xy_bucket").detection_difference.mean()
    log_ratio = s2.groupby("xy_bucket").log_10_detection_ratio.mean()
    n_cells = s2.groupby("xy_bucket").x_centroid.count()

    
    bin_image_z_score= np.zeros([n_bins,n_bins])
    bin_image_difference= np.zeros([n_bins,n_bins])
    bin_image_ratio= np.zeros([n_bins,n_bins])
    bin_image_counts = np.zeros([n_bins,n_bins])

    extent = [np.min(binx), np.max(binx),np.min(biny),np.max(biny)]
    for coord in binx.index:
        bin_image_z_score[coord[1],coord[0]] = z_score[coord]
        bin_image_difference[coord[1],coord[0]] = difference[coord]
        bin_image_ratio[coord[1],coord[0]] = log_ratio[coord]
        bin_image_counts[coord[1],coord[0]]= n_cells[coord]

    
    if plot_stuff:
        if non_spatial:
            title_string = "Non-spatial Detection Scores"
        else:
            title_string = "Spatial Detection Scores"
        min_maxes = {"detection z-score": [bin_image_z_score,[-1, 1]],
                     "total counts difference": [bin_image_difference,[-100, 100]],
                     "log10(detection ratio)": [bin_image_ratio,[-1, 1]]}
                     

        fig, axs = plt.subplots(1, 3,figsize=[15,5])
        if non_spatial:
            fig.suptitle(title_string+"\n"+query_name)
        else:
            fig.suptitle(title_string+"\n"+query_name+" grouped by "+category+" and spatially binned")
        for ii,plot_name in enumerate(min_maxes.keys()):
            ax = axs[ ii]
            pcm = ax.imshow( min_maxes[plot_name][0],extent = extent,
                                cmap='coolwarm_r', vmin=min_maxes[plot_name][1][0],vmax=min_maxes[plot_name][1][1])
            fig.colorbar(pcm, ax=ax,shrink=0.7)
            ax.set_title(query_name+"\n"+plot_name)

    if in_place:
        
        return dict(z_score_image=bin_image_z_score,
                difference_image=bin_image_difference,
                ratio_image=bin_image_ratio,
                extent = extent,
                count_image = bin_image_counts,
                query=True,reference=True)

    else:
        return dict(z_score_image=bin_image_z_score,
                difference_image=bin_image_difference,
                ratio_image=bin_image_ratio,
                extent = extent,
                count_image = bin_image_counts,
                query=s2,reference=s1)
                
            

def summarize_and_plot(spatial_density_results, min_cells_per_bin = 50, z_score_limit = -0.5,
                        area_frac_limit = 0.1,figsize=[15,15], plot_columns=9,
                        plot_stuff = True, title_mapping={}):
    """
    Summarizes and plots spatial density results.
    Parameters:
    - spatial_density_results (dict): A dictionary containing spatial density results.
    - min_cells_per_bin (int): The minimum number of cells per bin. Default is 50.
    - z_score_limit (float): The z-score limit. Default is -0.5.
    - area_frac_limit (float): The area fraction limit. Default is 0.1.
    - figsize (list): The figure size. Default is [15, 15].
    - plot_columns (int): The number of plot columns in figure subplot. Default is 9.
    - plot_stuff (bool): Whether to plot the results. Default is True.
    - title_mapping (dict): A dictionary mapping spatial_density_results keys to titles for the plots. Default is an empty dictionary.
    Returns:
    - results (list): A list of dictionaries containing the summarized results. Each dictionary contains the following keys:
        - key (float): same as original input key
        - bad_frac (float): The fraction of tissue bins with z-scores below the z-score limit.
        - area_frac_limit (float): The area fraction limit.
        - failed (bool): Whether the fraction of tissue bins with z-scores below the z-score limit is greater than or equal to the area fraction limit.
        - mean (float): The mean of the non-zero z-scores.
        - stdev (float): The standard deviation of the non-zero z-scores.
    """


    fails_vs_rnaseq = []
    results=[]
    if plot_stuff:
        plt.figure(figsize=figsize)

    for ii,z in enumerate(sorted(list(spatial_density_results.keys()))):
        #estimate tissue bins:
        tissue_bins = spatial_density_results[z]["count_image"]>min_cells_per_bin
        bad_frac = np.sum(spatial_density_results[z]["z_score_image"][tissue_bins]<=z_score_limit)/np.sum(tissue_bins)
        image_to_show = spatial_density_results[z]["z_score_image"].copy()
        image_to_show[np.logical_not(tissue_bins)]=0

        
        if plot_stuff:
            if z in title_mapping:
                title_prefix = title_mapping[z]
            else:
                title_prefix=""
                
            plt.subplot(1+len(list(spatial_density_results.keys()))//plot_columns,plot_columns, ii+1)

            ax = plt.imshow(image_to_show, vmin = -1, vmax=1, extent = spatial_density_results[z]["extent"], cmap = 'coolwarm_r')
        
            if bad_frac>=area_frac_limit:
                plt.title(title_prefix+" Fail", fontdict={"size":12})
            else:
                plt.title(title_prefix, fontdict={"size":12})
            plt.xticks([])
            plt.yticks([])
            
        if bad_frac>=area_frac_limit:
            fails_vs_rnaseq.append(z)

        results.append(dict(key=z,
                            bad_frac=bad_frac,
                            area_frac_limit = area_frac_limit,
                            failed = bad_frac>=area_frac_limit,
                            mean = np.mean(image_to_show[image_to_show!=0]),
                           stdev = np.std(image_to_show[image_to_show!=0])))
    return results


def compare_reference_and_spatial(reference_anndata,spatial_anndata, 
                                  category="MTG_subclass_name", layer_field = None, 
                                  plot_stuff=True,
                                  target_obs_key = "comparison_transcript_counts", ok_to_clobber=False):
    """
    Compare reference and spatial data based on a specified category.
    Parameters:
    - reference_anndata (AnnData): Annotated data matrix containing the reference data.
    - spatial_anndata (AnnData): Annotated data matrix containing the spatial data.
    - category (str): The category to compare the data on. Default is "MTG_subclass_name".
    - layer_field (str): The field to use for layer-based comparison. Default is None.
    - plot_stuff (bool): Whether to plot the comparison results. Default is True.
    - target_obs_key (str): The key to use for storing the comparison transcript counts. Default is "comparison_transcript_counts".
    - ok_to_clobber (bool): Whether it is okay to overwrite the target_obs_key in the reference_anndata. Default is False.
    Raises:
    - ValueError: If the target_obs_key already exists in the reference_anndata and ok_to_clobber is False.
    Returns:
    - None
    """
    if target_obs_key in reference_anndata.obs.columns:
        if not ok_to_clobber == True:
            raise ValueError("obs key "+target_obs_key+" is already in the input reference .obs\n If desired, set ok_to_clobber to True")
        else:
            print("warning: modifying input reference anndata .obs field "+target_obs_key)

    if layer_field is not None:
        reference_anndata.obs[target_obs_key] = np.sum(reference_anndata.layers[layer_field],axis=1)
    else:
        reference_anndata.obs[target_obs_key] = np.sum(reference_anndata.X,axis=1)

    
    means = reference_anndata.obs.loc[:,[category,target_obs_key]].groupby(category, observed=True).mean()
    means["spatial_counts"] = 0.0


    for name in spatial_anndata.obs[category].unique():
        means.loc[name,["spatial_counts"]] = spatial_anndata.obs.loc[spatial_anndata.obs[category]==name,[target_obs_key]].mean().values[0]



    fit_values = np.polyfit(means.spatial_counts,means[target_obs_key], 1)

    scale_factor = 1/fit_values[0]
    if plot_stuff:
        plt.figure()
        plt.plot(means.spatial_counts, means[target_obs_key],'.')
        plt.xlabel("spatial counts")
        plt.ylabel(target_obs_key+" in reference anndata")
        plt.figure()
        sns.regplot(x=means.spatial_counts, y=scale_factor*means[target_obs_key])
        plt.plot([0,1000],[0,1000], label="unity") 
        #plt.plot(means.spatial_counts, means.spatial_counts*fit_values[0]+fit_values[1], label = "fit")
        plt.ylabel("scaled reference data")
        plt.title("\n scale = "+str(scale_factor)[:6])
        plt.legend()
        

    
    
   
    # scale transcript counts based on the linear fit.
    # could also do this per group.

    reference_anndata.obs[target_obs_key] = scale_factor*reference_anndata.obs[target_obs_key]
>>>>>>> 83615766
<|MERGE_RESOLUTION|>--- conflicted
+++ resolved
@@ -706,7 +706,6 @@
     [output.extend(empty_columns[k]) for k in empty_columns]
     return output
 
-<<<<<<< HEAD
 def transcripts_per_cell(cell_x_gene):
     return cell_x_gene.sum(axis=1).to_numpy()
 
@@ -925,8 +924,6 @@
     if save:
         links_df.to_csv(savepath+'/sankey_links_df.csv')
     return links_df
-=======
-
 
 
 def spatial_detection_scores(reference: pd.DataFrame, query: pd.DataFrame,
@@ -1191,4 +1188,3 @@
     # could also do this per group.
 
     reference_anndata.obs[target_obs_key] = scale_factor*reference_anndata.obs[target_obs_key]
->>>>>>> 83615766
